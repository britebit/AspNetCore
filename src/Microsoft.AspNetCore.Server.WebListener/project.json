--- conflicted
+++ resolved
@@ -1,5 +1,5 @@
 {
-  "version": "1.0.0-rc2-final",
+  "version": "1.1.0-*",
   "description": "ASP.NET Core HTTP server for Windows.",
   "packOptions": {
     "tags": [
@@ -8,19 +8,13 @@
     ]
   },
   "dependencies": {
-<<<<<<< HEAD
     "Microsoft.AspNetCore.Hosting": "1.1.0-*",
     "Microsoft.Net.Http.Headers": "1.1.0-*",
-    "Microsoft.Net.Http.Server": "0.2.0-*",
+    "Microsoft.Net.Http.Server": "1.1.0-*",
     "Microsoft.Extensions.TaskCache.Sources": {
       "version": "1.1.0-*",
       "type": "build"
     }
-=======
-    "Microsoft.AspNetCore.Hosting": "1.0.0",
-    "Microsoft.Net.Http.Headers": "1.0.0",
-    "Microsoft.Net.Http.Server": "1.0.0-rc2-final"
->>>>>>> ba496515
   },
   "buildOptions": {
     "allowUnsafe": true,
@@ -35,7 +29,7 @@
     "net451": {},
     "netstandard1.3": {
       "dependencies": {
-        "System.Security.Claims": "4.0.1"
+        "System.Security.Claims": "4.0.1-*"
       }
     }
   }
